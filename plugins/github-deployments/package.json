--- conflicted
+++ resolved
@@ -22,12 +22,9 @@
   "dependencies": {
     "@backstage/catalog-model": "^0.7.6",
     "@backstage/core": "^0.7.4",
-<<<<<<< HEAD
     "@backstage/errors": "^0.1.1",
     "@backstage/integration": "^0.5.1",
     "@backstage/integration-react": "^0.1.1",
-=======
->>>>>>> c2280095
     "@backstage/plugin-catalog-react": "^0.1.3",
     "@backstage/theme": "^0.2.5",
     "@material-ui/core": "^4.11.0",
