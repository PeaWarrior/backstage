--- conflicted
+++ resolved
@@ -14,12 +14,7 @@
  * limitations under the License.
  */
 
-<<<<<<< HEAD
-import { Entity, Location, LocationSpec } from '@backstage/catalog-model';
-=======
-import { InputError } from '@backstage/backend-common';
 import { Location, LocationSpec } from '@backstage/catalog-model';
->>>>>>> 628f7829
 import { v4 as uuidv4 } from 'uuid';
 import { Logger } from 'winston';
 import { EntitiesCatalog, LocationsCatalog } from '../catalog';
