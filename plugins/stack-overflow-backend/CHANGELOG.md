# @backstage/plugin-stack-overflow-backend

## 0.1.2

### Patch Changes

<<<<<<< HEAD
- Added apiKey configuration to prevent encoding the key value
=======
- Updated dependencies
  - @backstage/plugin-search-common@0.3.5

## 0.1.2-next.0

### Patch Changes

- Updated dependencies
  - @backstage/plugin-search-common@0.3.5-next.0
>>>>>>> 929eefaa

## 0.1.1

### Patch Changes

- Updated dependencies
  - @backstage/config@1.0.1
  - @backstage/plugin-search-common@0.3.4

## 0.1.1-next.0

### Patch Changes

- Updated dependencies
  - @backstage/config@1.0.1-next.0
  - @backstage/plugin-search-common@0.3.4-next.0

## 0.1.0

### Minor Changes

- ac323de4ad: Add stack overflow backend plugin

### Patch Changes

- Updated dependencies
  - @backstage/plugin-search-common@0.3.3

## 0.1.0-next.0

### Minor Changes

- ac323de4ad: Add stack overflow backend plugin

### Patch Changes

- Updated dependencies
  - @backstage/plugin-search-common@0.3.3-next.1<|MERGE_RESOLUTION|>--- conflicted
+++ resolved
@@ -4,9 +4,6 @@
 
 ### Patch Changes
 
-<<<<<<< HEAD
-- Added apiKey configuration to prevent encoding the key value
-=======
 - Updated dependencies
   - @backstage/plugin-search-common@0.3.5
 
@@ -16,7 +13,6 @@
 
 - Updated dependencies
   - @backstage/plugin-search-common@0.3.5-next.0
->>>>>>> 929eefaa
 
 ## 0.1.1
 
